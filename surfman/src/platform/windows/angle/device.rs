// surfman/surfman/src/platform/windows/angle/device.rs
//
//! A thread-local handle to the device.

use crate::egl::types::{EGLAttrib, EGLBoolean, EGLDeviceEXT, EGLDisplay};
use crate::egl::types::{EGLSurface, EGLenum, EGLint};
use crate::egl;
use crate::platform::generic::egl::device::{EGL_FUNCTIONS, NativeDisplay};
use crate::platform::generic::egl::device::{OwnedEGLDisplay, UnsafeEGLDisplayRef};
use crate::platform::generic::egl::ffi::{EGL_D3D11_DEVICE_ANGLE, EGL_EXTENSION_FUNCTIONS};
use crate::platform::generic::egl::ffi::{EGL_NO_DEVICE_EXT, EGL_PLATFORM_DEVICE_EXT};
use crate::platform::generic;
use crate::{Error, GLApi};
use super::adapter::Adapter;
use super::connection::Connection;

use std::mem;
use std::os::raw::{c_char, c_void};
use std::ptr;
use winapi::Interface;
use winapi::shared::dxgi::IDXGIDevice;
use winapi::shared::winerror;
use winapi::um::d3d11::{D3D11CreateDevice, D3D11_SDK_VERSION, ID3D11Device};
use winapi::um::d3dcommon::{D3D_DRIVER_TYPE, D3D_FEATURE_LEVEL_9_3};
use wio::com::ComPtr;

<<<<<<< HEAD
pub(crate) const EGL_D3D11_DEVICE_ANGLE: EGLint = 0x33a1;
pub(crate) const EGL_NO_DEVICE_EXT: EGLDeviceEXT = 0 as EGLDeviceEXT;

const EGL_PLATFORM_DEVICE_EXT: EGLenum = 0x313f;

#[allow(non_snake_case)]
pub(crate) struct EGLExtensionFunctions {
    CreateDeviceANGLE: extern "C" fn(device_type: EGLint,
                                     native_device: *mut c_void,
                                     attrib_list: *const EGLAttrib)
                                     -> EGLDeviceEXT,
    pub(crate) QueryDeviceAttribEXT: extern "C" fn(device: EGLDeviceEXT,
                                                   attribute: EGLint,
                                                   value: *mut EGLAttrib)
                                                   -> EGLBoolean,
    pub(crate) QueryDisplayAttribEXT: extern "C" fn(dpy: EGLDisplay,
                                                    attribute: EGLint,
                                                    value: *mut EGLAttrib)
                                                    -> EGLBoolean,
    pub(crate) QuerySurfacePointerANGLE: extern "C" fn(dpy: EGLDisplay,
                                                       surface: EGLSurface,
                                                       attribute: EGLint,
                                                       value: *mut *mut c_void)
                                                       -> EGLBoolean,
}

lazy_static! {
    pub(crate) static ref EGL_EXTENSION_FUNCTIONS: EGLExtensionFunctions = {
        unsafe {
            EGLExtensionFunctions {
                CreateDeviceANGLE:
                    mem::transmute(lookup_egl_extension(b"eglCreateDeviceANGLE\0")),
                QueryDeviceAttribEXT:
                    mem::transmute(lookup_egl_extension(b"eglQueryDeviceAttribEXT\0")),
                QueryDisplayAttribEXT:
                    mem::transmute(lookup_egl_extension(b"eglQueryDisplayAttribEXT\0")),
                QuerySurfacePointerANGLE:
                    mem::transmute(lookup_egl_extension(b"eglQuerySurfacePointerANGLE\0")),
            }
        }
    };
}

=======
>>>>>>> 863c88e7
pub struct Device {
    pub(crate) native_display: Box<dyn NativeDisplay>,
    pub(crate) d3d11_device: ComPtr<ID3D11Device>,
    pub(crate) d3d_driver_type: D3D_DRIVER_TYPE,
}

impl Device {
    pub fn new(_: &Connection, adapter: &Adapter) -> Result<Device, Error> {
        let d3d_driver_type = adapter.d3d_driver_type;
        unsafe {
            let mut d3d11_device = ptr::null_mut();
            let mut d3d11_feature_level = 0;
            let mut d3d11_device_context = ptr::null_mut();
            let result = D3D11CreateDevice(adapter.dxgi_adapter.as_raw(),
                                           d3d_driver_type,
                                           ptr::null_mut(),
                                           0,
                                           ptr::null_mut(),
                                           0,
                                           D3D11_SDK_VERSION,
                                           &mut d3d11_device,
                                           &mut d3d11_feature_level,
                                           &mut d3d11_device_context);
            if !winerror::SUCCEEDED(result) {
                return Err(Error::DeviceOpenFailed);
            }
            debug_assert!(d3d11_feature_level >= D3D_FEATURE_LEVEL_9_3);
            let d3d11_device = ComPtr::from_raw(d3d11_device);

            let eglCreateDeviceANGLE =
                EGL_EXTENSION_FUNCTIONS.CreateDeviceANGLE
                                       .expect("Where's the `EGL_ANGLE_device_creation` \
                                                extension?");
            let egl_device = eglCreateDeviceANGLE(EGL_D3D11_DEVICE_ANGLE as EGLint,
                                                  d3d11_device.as_raw() as *mut c_void,
                                                  ptr::null_mut());
            assert_ne!(egl_device, EGL_NO_DEVICE_EXT);

<<<<<<< HEAD
            let attribs = [egl::NONE as EGLAttrib, egl::NONE as EGLAttrib, 0, 0];
            let egl_display = egl::GetPlatformDisplay(EGL_PLATFORM_DEVICE_EXT,
                                                      egl_device as *mut c_void,
                                                      &attribs[0]);
            assert_ne!(egl_display, egl::NO_DISPLAY);
            let native_display = Box::new(OwnedEGLDisplay { egl_display });

            // I don't think this should ever fail.
            let (mut major_version, mut minor_version) = (0, 0);
            let result = egl::Initialize(native_display.egl_display(),
                                         &mut major_version,
                                         &mut minor_version);
            assert_ne!(result, egl::FALSE);

            Ok(Device { native_display, d3d11_device, d3d_driver_type })
=======
            EGL_FUNCTIONS.with(|egl| {
                let attribs = [egl::NONE as EGLAttrib, egl::NONE as EGLAttrib, 0, 0];
                let egl_display = egl.GetPlatformDisplay(EGL_PLATFORM_DEVICE_EXT,
                                                         egl_device as *mut c_void,
                                                         &attribs[0]);
                assert_ne!(egl_display, egl::NO_DISPLAY);
                let native_display = Box::new(OwnedEGLDisplay { egl_display });

                // I don't think this should ever fail.
                let (mut major_version, mut minor_version) = (0, 0);
                let result = egl.Initialize(native_display.egl_display(),
                                            &mut major_version,
                                            &mut minor_version);
                assert_ne!(result, egl::FALSE);

                Ok(Device { native_display, egl_device, d3d11_device, d3d_driver_type })
            })
>>>>>>> 863c88e7
        }
    }

    #[inline]
    pub fn connection(&self) -> Connection {
        Connection
    }

    pub fn d3d11_device(&self) -> ComPtr<ID3D11Device> {
        self.d3d11_device.clone()
    }

    pub fn adapter(&self) -> Adapter {
        unsafe {
            let mut dxgi_device: *mut IDXGIDevice = ptr::null_mut();
            let result = (*self.d3d11_device).QueryInterface(
                &IDXGIDevice::uuidof(),
                &mut dxgi_device as *mut *mut IDXGIDevice as *mut *mut c_void);
            assert!(winerror::SUCCEEDED(result));
            let dxgi_device = ComPtr::from_raw(dxgi_device);

            let mut dxgi_adapter = ptr::null_mut();
            let result = (*dxgi_device).GetAdapter(&mut dxgi_adapter);
            assert!(winerror::SUCCEEDED(result));
            let dxgi_adapter = ComPtr::from_raw(dxgi_adapter);

            Adapter { dxgi_adapter, d3d_driver_type: self.d3d_driver_type }
        }
    }

    #[inline]
    pub fn gl_api() -> GLApi {
        GLApi::GLES
    }
<<<<<<< HEAD
}

unsafe fn lookup_egl_extension(name: &'static [u8]) -> *mut c_void {
    let f = egl::GetProcAddress(&name[0] as *const u8 as *const c_char);
    assert_ne!(f as usize, 0);
    f as *mut c_void
}

pub(crate) struct OwnedEGLDisplay {
    pub(crate) egl_display: EGLDisplay,
}

impl NativeDisplay for OwnedEGLDisplay {
    #[inline]
    fn egl_display(&self) -> EGLDisplay {
        debug_assert!(!self.is_destroyed());
        self.egl_display
    }

    #[inline]
    fn is_destroyed(&self) -> bool {
        self.egl_display == egl::NO_DISPLAY
    }

    unsafe fn destroy(&mut self) {
        assert!(!self.is_destroyed());
        let result = egl::Terminate(self.egl_display);
        assert_ne!(result, egl::FALSE);
        self.egl_display = egl::NO_DISPLAY;
    }
=======
>>>>>>> 863c88e7
}<|MERGE_RESOLUTION|>--- conflicted
+++ resolved
@@ -24,52 +24,6 @@
 use winapi::um::d3dcommon::{D3D_DRIVER_TYPE, D3D_FEATURE_LEVEL_9_3};
 use wio::com::ComPtr;
 
-<<<<<<< HEAD
-pub(crate) const EGL_D3D11_DEVICE_ANGLE: EGLint = 0x33a1;
-pub(crate) const EGL_NO_DEVICE_EXT: EGLDeviceEXT = 0 as EGLDeviceEXT;
-
-const EGL_PLATFORM_DEVICE_EXT: EGLenum = 0x313f;
-
-#[allow(non_snake_case)]
-pub(crate) struct EGLExtensionFunctions {
-    CreateDeviceANGLE: extern "C" fn(device_type: EGLint,
-                                     native_device: *mut c_void,
-                                     attrib_list: *const EGLAttrib)
-                                     -> EGLDeviceEXT,
-    pub(crate) QueryDeviceAttribEXT: extern "C" fn(device: EGLDeviceEXT,
-                                                   attribute: EGLint,
-                                                   value: *mut EGLAttrib)
-                                                   -> EGLBoolean,
-    pub(crate) QueryDisplayAttribEXT: extern "C" fn(dpy: EGLDisplay,
-                                                    attribute: EGLint,
-                                                    value: *mut EGLAttrib)
-                                                    -> EGLBoolean,
-    pub(crate) QuerySurfacePointerANGLE: extern "C" fn(dpy: EGLDisplay,
-                                                       surface: EGLSurface,
-                                                       attribute: EGLint,
-                                                       value: *mut *mut c_void)
-                                                       -> EGLBoolean,
-}
-
-lazy_static! {
-    pub(crate) static ref EGL_EXTENSION_FUNCTIONS: EGLExtensionFunctions = {
-        unsafe {
-            EGLExtensionFunctions {
-                CreateDeviceANGLE:
-                    mem::transmute(lookup_egl_extension(b"eglCreateDeviceANGLE\0")),
-                QueryDeviceAttribEXT:
-                    mem::transmute(lookup_egl_extension(b"eglQueryDeviceAttribEXT\0")),
-                QueryDisplayAttribEXT:
-                    mem::transmute(lookup_egl_extension(b"eglQueryDisplayAttribEXT\0")),
-                QuerySurfacePointerANGLE:
-                    mem::transmute(lookup_egl_extension(b"eglQuerySurfacePointerANGLE\0")),
-            }
-        }
-    };
-}
-
-=======
->>>>>>> 863c88e7
 pub struct Device {
     pub(crate) native_display: Box<dyn NativeDisplay>,
     pub(crate) d3d11_device: ComPtr<ID3D11Device>,
@@ -108,23 +62,6 @@
                                                   ptr::null_mut());
             assert_ne!(egl_device, EGL_NO_DEVICE_EXT);
 
-<<<<<<< HEAD
-            let attribs = [egl::NONE as EGLAttrib, egl::NONE as EGLAttrib, 0, 0];
-            let egl_display = egl::GetPlatformDisplay(EGL_PLATFORM_DEVICE_EXT,
-                                                      egl_device as *mut c_void,
-                                                      &attribs[0]);
-            assert_ne!(egl_display, egl::NO_DISPLAY);
-            let native_display = Box::new(OwnedEGLDisplay { egl_display });
-
-            // I don't think this should ever fail.
-            let (mut major_version, mut minor_version) = (0, 0);
-            let result = egl::Initialize(native_display.egl_display(),
-                                         &mut major_version,
-                                         &mut minor_version);
-            assert_ne!(result, egl::FALSE);
-
-            Ok(Device { native_display, d3d11_device, d3d_driver_type })
-=======
             EGL_FUNCTIONS.with(|egl| {
                 let attribs = [egl::NONE as EGLAttrib, egl::NONE as EGLAttrib, 0, 0];
                 let egl_display = egl.GetPlatformDisplay(EGL_PLATFORM_DEVICE_EXT,
@@ -142,7 +79,6 @@
 
                 Ok(Device { native_display, egl_device, d3d11_device, d3d_driver_type })
             })
->>>>>>> 863c88e7
         }
     }
 
@@ -177,37 +113,4 @@
     pub fn gl_api() -> GLApi {
         GLApi::GLES
     }
-<<<<<<< HEAD
-}
-
-unsafe fn lookup_egl_extension(name: &'static [u8]) -> *mut c_void {
-    let f = egl::GetProcAddress(&name[0] as *const u8 as *const c_char);
-    assert_ne!(f as usize, 0);
-    f as *mut c_void
-}
-
-pub(crate) struct OwnedEGLDisplay {
-    pub(crate) egl_display: EGLDisplay,
-}
-
-impl NativeDisplay for OwnedEGLDisplay {
-    #[inline]
-    fn egl_display(&self) -> EGLDisplay {
-        debug_assert!(!self.is_destroyed());
-        self.egl_display
-    }
-
-    #[inline]
-    fn is_destroyed(&self) -> bool {
-        self.egl_display == egl::NO_DISPLAY
-    }
-
-    unsafe fn destroy(&mut self) {
-        assert!(!self.is_destroyed());
-        let result = egl::Terminate(self.egl_display);
-        assert_ne!(result, egl::FALSE);
-        self.egl_display = egl::NO_DISPLAY;
-    }
-=======
->>>>>>> 863c88e7
 }