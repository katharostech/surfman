// surfman/surfman/src/platform/unix/x11/device.rs
//
//! A wrapper around X11 `EGLDisplay`s.

use crate::{Error, GLApi};
use super::connection::{Connection, NativeConnectionWrapper};

<<<<<<< HEAD
use std::os::raw::c_int;
use std::ptr;
use x11::xlib::{self, Display, XCloseDisplay};
=======
use std::sync::Arc;
>>>>>>> fb782262

pub use crate::platform::unix::generic::device::Adapter;

/// A thread-local handle to a device.
///
/// Devices contain most of the relevant surface management methods.
pub struct Device {
<<<<<<< HEAD
    pub(crate) connection: Connection,
}

pub(crate) trait NativeDisplay {
    fn display(&self) -> *mut Display;
    fn is_destroyed(&self) -> bool;
    unsafe fn destroy(&mut self);
=======
    pub(crate) native_connection: Arc<NativeConnectionWrapper>,
    pub(crate) adapter: Adapter,
}

/// Wraps an adapter.
///
/// On X11, devices and adapters are essentially identical types.
#[derive(Clone)]
pub struct NativeDevice {
    /// The hardware adapter corresponding to this device.
    pub adapter: Adapter,
>>>>>>> fb782262
}

impl Device {
    #[inline]
<<<<<<< HEAD
    pub fn new(connection: &Connection, _: &Adapter) -> Result<Device, Error> {
        Ok(Device { connection: (*connection).clone() })
=======
    pub(crate) fn new(connection: &Connection, adapter: &Adapter) -> Result<Device, Error> {
        Ok(Device {
            native_connection: connection.native_connection.clone(),
            adapter: (*adapter).clone(),
        })
>>>>>>> fb782262
    }

    /// Returns the native device corresponding to this device.
    ///
    /// This method is essentially an alias for the `adapter()` method on Wayland, since there is
    /// no explicit concept of a device on this backend.
    #[inline]
    pub fn native_device(&self) -> NativeDevice {
        NativeDevice { adapter: self.adapter() }
    }

    /// Returns the display server connection that this device was created with.
    #[inline]
    pub fn connection(&self) -> Connection {
<<<<<<< HEAD
        self.connection.clone()
    }

    #[inline]
    pub fn gl_api() -> GLApi {
        GLApi::GL
    }

    pub(crate) fn glx_display(&self) -> *mut GlxDisplay {
        self.connection.native_display.display() as *mut GlxDisplay
    }
}

pub(crate) struct OwnedDisplay {
    pub(crate) display: *mut Display,
}

impl NativeDisplay for OwnedDisplay {
    #[inline]
    fn display(&self) -> *mut Display {
        debug_assert!(!self.is_destroyed());
        self.display
=======
        Connection { native_connection: self.native_connection.clone() }
>>>>>>> fb782262
    }

    /// Returns the adapter that this device was created with.
    #[inline]
    pub fn adapter(&self) -> Adapter {
        self.adapter.clone()
    }

    /// Returns the OpenGL API flavor that this device supports (OpenGL or OpenGL ES).
    #[inline]
<<<<<<< HEAD
    fn is_destroyed(&self) -> bool {
        self.display.is_null()
    }

    unsafe fn destroy(&mut self) {
        assert!(!self.is_destroyed());
        self.display = ptr::null_mut();
    }
}
=======
    pub fn gl_api(&self) -> GLApi {
        GLApi::GL
    }
}
>>>>>>> fb782262
<|MERGE_RESOLUTION|>--- conflicted
+++ resolved
@@ -5,13 +5,7 @@
 use crate::{Error, GLApi};
 use super::connection::{Connection, NativeConnectionWrapper};
 
-<<<<<<< HEAD
-use std::os::raw::c_int;
-use std::ptr;
-use x11::xlib::{self, Display, XCloseDisplay};
-=======
 use std::sync::Arc;
->>>>>>> fb782262
 
 pub use crate::platform::unix::generic::device::Adapter;
 
@@ -19,15 +13,6 @@
 ///
 /// Devices contain most of the relevant surface management methods.
 pub struct Device {
-<<<<<<< HEAD
-    pub(crate) connection: Connection,
-}
-
-pub(crate) trait NativeDisplay {
-    fn display(&self) -> *mut Display;
-    fn is_destroyed(&self) -> bool;
-    unsafe fn destroy(&mut self);
-=======
     pub(crate) native_connection: Arc<NativeConnectionWrapper>,
     pub(crate) adapter: Adapter,
 }
@@ -39,21 +24,15 @@
 pub struct NativeDevice {
     /// The hardware adapter corresponding to this device.
     pub adapter: Adapter,
->>>>>>> fb782262
 }
 
 impl Device {
     #[inline]
-<<<<<<< HEAD
-    pub fn new(connection: &Connection, _: &Adapter) -> Result<Device, Error> {
-        Ok(Device { connection: (*connection).clone() })
-=======
     pub(crate) fn new(connection: &Connection, adapter: &Adapter) -> Result<Device, Error> {
         Ok(Device {
             native_connection: connection.native_connection.clone(),
             adapter: (*adapter).clone(),
         })
->>>>>>> fb782262
     }
 
     /// Returns the native device corresponding to this device.
@@ -68,32 +47,7 @@
     /// Returns the display server connection that this device was created with.
     #[inline]
     pub fn connection(&self) -> Connection {
-<<<<<<< HEAD
-        self.connection.clone()
-    }
-
-    #[inline]
-    pub fn gl_api() -> GLApi {
-        GLApi::GL
-    }
-
-    pub(crate) fn glx_display(&self) -> *mut GlxDisplay {
-        self.connection.native_display.display() as *mut GlxDisplay
-    }
-}
-
-pub(crate) struct OwnedDisplay {
-    pub(crate) display: *mut Display,
-}
-
-impl NativeDisplay for OwnedDisplay {
-    #[inline]
-    fn display(&self) -> *mut Display {
-        debug_assert!(!self.is_destroyed());
-        self.display
-=======
         Connection { native_connection: self.native_connection.clone() }
->>>>>>> fb782262
     }
 
     /// Returns the adapter that this device was created with.
@@ -104,19 +58,7 @@
 
     /// Returns the OpenGL API flavor that this device supports (OpenGL or OpenGL ES).
     #[inline]
-<<<<<<< HEAD
-    fn is_destroyed(&self) -> bool {
-        self.display.is_null()
-    }
-
-    unsafe fn destroy(&mut self) {
-        assert!(!self.is_destroyed());
-        self.display = ptr::null_mut();
-    }
-}
-=======
     pub fn gl_api(&self) -> GLApi {
         GLApi::GL
     }
-}
->>>>>>> fb782262
+}