// surfman/surfman/src/error.rs
//
//! Various errors that methods can produce.

/// Various errors that methods can produce.
#[derive(Debug)]
pub enum Error {
    /// The method failed for a miscellaneous reason.
    Failed,
    /// The platform doesn't support this method.
    UnsupportedOnThisPlatform,
    /// The platform supports this method in theory, but the functionality isn't implemented yet.
    Unimplemented,
    /// The system doesn't support the requested OpenGL API type (OpenGL or OpenGL ES).
    UnsupportedGLType,
    /// The system doesn't support the requested OpenGL compatibility profile for the supplied
    /// OpenGL version.
    /// 
    /// On some systems, like macOS, the compatibility profile is only supported on some GL
    /// versions.
    UnsupportedGLProfile,
    /// The system doesn't support the requested OpenGL API version.
    UnsupportedGLVersion,
    /// Choosing an OpenGL pixel format failed.
    PixelFormatSelectionFailed(WindowingApiError),
    /// The system couldn't choose an OpenGL pixel format.
    NoPixelFormatFound,
    /// The system couldn't create an OpenGL context.
    ContextCreationFailed(WindowingApiError),
    /// The system couldn't destroy the OpenGL context.
    ContextDestructionFailed(WindowingApiError),
    /// The system couldn't make the OpenGL context current or not current.
    MakeCurrentFailed(WindowingApiError),
    /// The system OpenGL library couldn't be located.
    NoGLLibraryFound,
    /// An extension necessary for this library to function isn't supported.
    RequiredExtensionUnavailable,
    /// Looking up an OpenGL function address failed.
    GLFunctionNotFound,
    /// This context renders to an externally-managed render target.
    ExternalRenderTarget,
    /// A surface was already attached to this context.
    SurfaceAlreadyBound,
    /// No suitable adapter could be found.
    NoAdapterFound,
    /// The device couldn't be opened.
    DeviceOpenFailed,
    /// The system couldn't create a surface.
    SurfaceCreationFailed(WindowingApiError),
    /// The system couldn't import a surface from another thread.
    SurfaceImportFailed(WindowingApiError),
    /// The system couldn't create a surface texture from a surface.
    SurfaceTextureCreationFailed(WindowingApiError),
    /// The system couldn't present a widget surface.
    PresentFailed(WindowingApiError),
    /// A context couldn't be created because there is no current context.
    NoCurrentContext,
    /// The current connection couldn't be fetched because there is no current connection.
    NoCurrentConnection,
    /// The surface was not created from this context.
    IncompatibleSurface,
    /// The context descriptor is from a hardware device, but this is a software device, or vice
    /// versa.
    IncompatibleContextDescriptor,
    /// The context is from a hardware device, but this is a software device, or vice versa.
    IncompatibleContext,
    /// The surface texture is from a hardware device, but this is a software device, or vice
    /// versa.
    IncompatibleSurfaceTexture,
    /// The surface has no window attachment.
    NoWidgetAttached,
    /// The surface has a window attachment.
    WidgetAttached,
    /// The native widget is invalid.
    InvalidNativeWidget,
    /// The surface was not created with the `CPU_READ_WRITE` flag, so it cannot be accessed from
    /// the CPU.
    SurfaceDataInaccessible,
    /// The surface could not be locked for CPU reading due to an OS error.
    SurfaceLockFailed,
    /// A connection to the display server could not be opened.
    ConnectionFailed,
    /// A connection to the window server is required to open a hardware device.
    ConnectionRequired,
<<<<<<< HEAD
=======
    /// The adapter type does not match the supplied connection.
    IncompatibleAdapter,
>>>>>>> fb782262
    /// The native widget type does not match the supplied device.
    IncompatibleNativeWidget,
    /// The `winit` window is incompatible with this backend.
    IncompatibleWinitWindow,
<<<<<<< HEAD
=======
    /// The native context does not match the supplied device.
    IncompatibleNativeContext,
    /// The native device does not match the supplied connection.
    IncompatibleNativeDevice,
>>>>>>> fb782262
}

/// Abstraction of the errors that EGL, CGL, GLX, CGL, etc. return.
///
/// They all tend to follow similar patterns.
#[derive(Clone, Copy, Debug)]
pub enum WindowingApiError {
    /// Miscellaneous error.
    Failed,
    /// CGL: Invalid pixel format attribute.
    /// EGL: An unrecognized attribute or attribute value was passed in the attribute list.
    /// X11: Attribute to get is bad.
	BadAttribute,
    /// CGL: Invalid renderer property.
	BadProperty,
    /// CGL: Invalid pixel format object.
    /// X11: Invalid framebuffer configuration, including an unsupported OpenGL version.
	BadPixelFormat,
    /// CGL: Invalid renderer information object.
	BadRendererInfo,
    /// CGL: Invalid context object.
    /// EGL: An EGLContext argument does not name a valid EGL rendering context.
    /// X11: The context is invalid.
	BadContext,
    /// Invalid drawable.
	BadDrawable,
    /// CGL: Invalid display.
    /// EGL: An EGLDisplay argument does not name a valid EGL display connection. 
	BadDisplay,
    /// CGL: Invalid context state.
	BadState,
    /// CGL: Invalid numerical value.
    /// X11: Invalid value.
    /// GL: Given when a value parameter is not a legal value for that function.
	BadValue,
    /// CGL: Invalid share context.
    /// EGL: Arguments are inconsistent (for example, a valid context requires
    /// buffers not supplied by a valid surface). 
	BadMatch,
    /// CGL: Invalid enumerant (constant).
    /// X11: Invalid enum value.
    /// GL: Given when an enumeration parameter is not a legal enumeration for that function.
	BadEnumeration,
    /// CGL: Invalid off-screen drawable.
	BadOffScreen,
    /// CGL: Invalid full-screen drawable.
	BadFullScreen,
    /// CGL: Invalid window.
	BadWindow,
    /// CGL: Invalid address; e.g. null pointer passed to function requiring
    /// a non-null pointer argument.
	BadAddress,
    /// CGL: Invalid code module.
	BadCodeModule,
    /// CGL: Invalid memory allocation; i.e. CGL couldn't allocate memory.
    /// EGL: EGL failed to allocate resources for the requested operation.
	BadAlloc,
    /// CGL: Invalid Core Graphics connection.
	BadConnection,
    /// EGL: EGL is not initialized, or could not be initialized, for the
    /// specified EGL display connection. 
    NotInitialized,
    /// EGL: EGL cannot access a requested resource (for example a context is
    /// bound in another thread). 
    BadAccess,
    /// EGL: The current surface of the calling thread is a window, pixel
    /// buffer or pixmap that is no longer valid. 
    BadCurrentSurface,
    /// EGL: An EGLSurface argument does not name a valid surface (window,
    /// pixel buffer or pixmap) configured for GL rendering. 
    BadSurface,
    /// EGL: One or more argument values are invalid.
    BadParameter,
    /// EGL: A NativePixmapType argument does not refer to a valid native
    /// pixmap.
    BadNativePixmap,
    /// EGL: A NativeWindowType argument does not refer to a valid native
    /// window.
    BadNativeWindow,
    /// EGL: A power management event has occurred. The application must
    /// destroy all contexts and reinitialise OpenGL ES state and objects to
    /// continue rendering. 
    ContextLost,
    /// X11: Screen number is bad.
    BadScreen,
    /// X11: The GLX extension is unavailable on the server.
    NoExtension,
    /// X11: Visual number not known by GLX.
    BadVisual,
    /// GL: Given when the set of state for a command is not legal for the parameters given to that
    /// command.
    BadOperation,
    /// EGL: The EGL configuration is unsupported.
    BadConfig,
}<|MERGE_RESOLUTION|>--- conflicted
+++ resolved
@@ -82,22 +82,16 @@
     ConnectionFailed,
     /// A connection to the window server is required to open a hardware device.
     ConnectionRequired,
-<<<<<<< HEAD
-=======
     /// The adapter type does not match the supplied connection.
     IncompatibleAdapter,
->>>>>>> fb782262
     /// The native widget type does not match the supplied device.
     IncompatibleNativeWidget,
     /// The `winit` window is incompatible with this backend.
     IncompatibleWinitWindow,
-<<<<<<< HEAD
-=======
     /// The native context does not match the supplied device.
     IncompatibleNativeContext,
     /// The native device does not match the supplied connection.
     IncompatibleNativeDevice,
->>>>>>> fb782262
 }
 
 /// Abstraction of the errors that EGL, CGL, GLX, CGL, etc. return.
